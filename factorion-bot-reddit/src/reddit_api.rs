#![allow(deprecated)] // base64::encode is deprecated

use std::borrow::Cow;
use std::collections::HashMap;
use std::fmt::Write;
use std::sync::LazyLock;

use crate::{COMMENT_COUNT, MAX_ALREADY_REPLIED_LEN, SUBREDDIT_COMMANDS};
use anyhow::{Error, anyhow};
use base64::Engine;
use base64::engine::general_purpose::STANDARD_NO_PAD;
use chrono::{DateTime, NaiveDateTime, Utc};
use factorion_lib::comment::{Commands, Comment, CommentCalculated, CommentConstructed, Status};
use futures::future::OptionFuture;
use id::{DenseId, id_to_dense};
use log::{debug, error, info, log, warn};
use reqwest::header::{CONTENT_TYPE, HeaderMap, USER_AGENT};
use reqwest::{Client, RequestBuilder, Response, Url};
use serde::Deserialize;
use serde_json::{Value, from_str, json};
use tokio::join;
use tokio::sync::Mutex;

#[derive(Deserialize, Debug)]
struct TokenResponse {
    access_token: String,
}

struct Token {
    access_token: String,
    expiration_time: DateTime<Utc>,
}

#[derive(Debug, Clone)]
pub struct Meta {
    pub id: String,
    pub author: String,
    pub subreddit: String,
}

#[cfg(not(test))]
const REDDIT_OAUTH_URL: &str = "https://oauth.reddit.com";
#[cfg(test)]
const REDDIT_OAUTH_URL: &str = "http://127.0.0.1:9384";
#[cfg(not(test))]
const REDDIT_TOKEN_URL: &str = "https://www.reddit.com/api/v1/access_token";
#[cfg(test)]
const REDDIT_TOKEN_URL: &str = "http://127.0.0.1:9384";
#[cfg(not(test))]
const REDDIT_COMMENT_URL: &str = "https://oauth.reddit.com/api/comment";
#[cfg(test)]
const REDDIT_COMMENT_URL: &str = "http://127.0.0.1:9384";

const MAX_COMMENT_LEN: usize = 10_000;

pub(crate) struct RedditClient {
    client: Client,
    token: Token,
}
#[derive(Debug, Clone)]
pub(crate) struct RateLimitErr;
impl std::fmt::Display for RateLimitErr {
    fn fmt(&self, f: &mut std::fmt::Formatter<'_>) -> std::fmt::Result {
        f.write_str("Ratelimit hit! Got 429.")
    }
}
impl std::error::Error for RateLimitErr {}

impl RedditClient {
    /// Creates a new client using the env variables APP_CLIENT_ID and APP_SECRET.
    /// # Panic
    /// Panics if the env vars are not set.
    pub(crate) async fn new() -> Result<Self, Box<dyn std::error::Error>> {
        let client_id = std::env::var("APP_CLIENT_ID").expect("APP_CLIENT_ID must be set.");
        let secret = std::env::var("APP_SECRET").expect("APP_SECRET must be set.");

        let token: Token = RedditClient::get_reddit_token(client_id, secret).await?;
        let user_agent = format!(
            "factorion-bot:v{} (by /u/tolik518)",
            env!("CARGO_PKG_VERSION")
        );

        let mut headers = HeaderMap::new();
        headers.insert(USER_AGENT, user_agent.parse()?);

        let client = Client::builder().default_headers(headers).build()?;

        Ok(Self { client, token })
    }

    /// Fetches comments from the `SUBREDDITS` and mentions with the set limit of `COMMENT_COUNT`, and creates/calculates the factorials from the response.
    /// And adds the comments to `already_replied_to_comments` to ignore them in the future.
    /// # Panic
    /// Panics if `SUBREDDITS` or `COMMENT_COUNT` is uninitialized, if the env vars APP_CLIENT_ID or APP_SECRET are unset, or if it recieves a malformed response from the api.
    pub(crate) async fn get_comments(
        &mut self,
        already_replied_to_comments: &mut Vec<DenseId>,
        check_mentions: bool,
        check_posts: bool,
        last_ids: &mut (String, String, String),
    ) -> Result<(Vec<CommentConstructed<Meta>>, (f64, f64)), ()> {
        static SUBREDDIT_URL: LazyLock<Option<Url>> = LazyLock::new(|| {
            let mut subreddits = SUBREDDIT_COMMANDS
                .get()
                .expect("Subreddit commands uninitialized")
                .iter()
                .filter(|(_, commands)| !commands.1.post_only)
                .map(|(sub, _)| sub.to_string())
                .collect::<Vec<_>>();
            subreddits.sort();
            if !(subreddits.is_empty() || subreddits == [""]) {
                Some(
                    Url::parse(&format!(
                        "{}/r/{}/comments",
                        REDDIT_OAUTH_URL,
                        subreddits
                            .into_iter()
                            .reduce(|a, e| format!("{a}+{e}"))
                            .unwrap_or_default(),
                    ))
                    .expect("Failed to parse Url"),
                )
            } else {
                None
            }
        });
        static SUBREDDIT_POSTS_URL: LazyLock<Option<Url>> = LazyLock::new(|| {
            let mut post_subreddits = SUBREDDIT_COMMANDS
                .get()
                .expect("Subreddit commands uninitialized")
                .keys()
                .map(ToString::to_string)
                .collect::<Vec<_>>();
            post_subreddits.sort();
            if !(post_subreddits.is_empty() || post_subreddits == [""]) {
                Some(
                    Url::parse(&format!(
                        "{}/r/{}/new",
                        REDDIT_OAUTH_URL,
                        post_subreddits
                            .into_iter()
                            .reduce(|a, e| format!("{a}+{e}"))
                            .unwrap_or_default(),
                    ))
                    .expect("Failed to parse Url"),
                )
            } else {
                None
            }
        });
        static MENTION_URL: LazyLock<Url> = LazyLock::new(|| {
            Url::parse(&format!("{REDDIT_OAUTH_URL}/message/inbox")).expect("Failed to parse Url")
        });
        #[cfg(not(test))]
        if self.is_token_expired() {
            info!("Token expired, getting new token");
            self.token = RedditClient::get_reddit_token(
                std::env::var("APP_CLIENT_ID").expect("APP_CLIENT_ID must be set."),
                std::env::var("APP_SECRET").expect("APP_SECRET must be set."),
            )
            .await
            .expect("Failed to get token");
        }

        let mut reset_timer = (600.0, 0.0);

        fn add_query(request: RequestBuilder, after: &String) -> RequestBuilder {
            if after.is_empty() {
                request.query(&[(
                    "limit",
                    &COMMENT_COUNT
                        .get()
                        .expect("Comment count uninitialzed")
                        .to_string(),
                )])
            } else {
                request.query(&[
                    (
                        "limit",
                        &COMMENT_COUNT
                            .get()
                            .expect("Comment count uninitialized")
                            .to_string(),
                    ),
                    ("before", after),
                ])
            }
        }

        let (subs_response, posts_response, mentions_response) = join!(
            OptionFuture::from(SUBREDDIT_URL.clone().map(|subreddit_url| {
                let request = self.client.get(subreddit_url);
                let request = add_query(request, &last_ids.0);
                request.bearer_auth(&self.token.access_token).send()
            })),
            OptionFuture::from(
                check_posts
                    .then_some(SUBREDDIT_POSTS_URL.clone())
                    .flatten()
                    .map(|subreddit_url| {
                        let request = self.client.get(subreddit_url);
                        let request = add_query(request, &last_ids.1);
                        request.bearer_auth(&self.token.access_token).send()
                    })
            ),
            OptionFuture::from(check_mentions.then_some(MENTION_URL.clone()).map(
                |subreddit_url| {
                    let request = self.client.get(subreddit_url);
                    let request = add_query(request, &last_ids.2);
                    request.bearer_auth(&self.token.access_token).send()
                }
            )),
        );
        let subs_response = subs_response.map(|x| x.expect("Failed to get comments"));
        let posts_response = posts_response.map(|x| x.expect("Failed to get comments"));
        let mentions_response = mentions_response.map(|x| x.expect("Failed to get comments"));

        match subs_response
            .as_ref()
            .map(RedditClient::check_response_status)
            .unwrap_or(Ok(()))
            .and(
                posts_response
                    .as_ref()
                    .map(RedditClient::check_response_status)
                    .unwrap_or(Ok(())),
            )
            .and(
                mentions_response
                    .as_ref()
                    .map(RedditClient::check_response_status)
                    .unwrap_or(Ok(())),
            ) {
            Ok(_) => {
                let (mentions, ids) = if let Some(mentions_response) = mentions_response {
                    let (a, b, t, id) = self
                        .extract_comments(
                            mentions_response,
                            already_replied_to_comments,
                            true,
                            SUBREDDIT_COMMANDS.get().unwrap(),
                            &HashMap::new(),
                        )
                        .await
                        .expect("Failed to extract comments");

                    reset_timer = Self::update_reset_timer(reset_timer, t);

                    if let Some(id) = id {
                        last_ids.2 = id;
                    };
                    (Some(a), Some(b))
                } else {
                    (None, None)
                };
                let mut res = if let Some(subs_response) = subs_response {
                    let (a, _, t, id) = self
                        .extract_comments(
                            subs_response,
                            already_replied_to_comments,
                            false,
                            SUBREDDIT_COMMANDS.get().unwrap(),
                            &HashMap::new(),
                        )
                        .await
                        .expect("Failed to extract comments");

                    reset_timer = Self::update_reset_timer(reset_timer, t);

                    if let Some(id) = id {
                        last_ids.0 = id;
                    };
                    a
                } else {
                    Vec::new()
                };
                if let Some(posts_response) = posts_response {
                    let (posts, _, t, id) = self
                        .extract_comments(
                            posts_response,
                            already_replied_to_comments,
                            false,
                            SUBREDDIT_COMMANDS.get().unwrap(),
                            &HashMap::new(),
                        )
                        .await
                        .expect("Failed to extract comments");

                    reset_timer = Self::update_reset_timer(reset_timer, t);

                    if let Some(id) = id {
                        last_ids.1 = id;
                    };
                    res.extend(posts);
                }
                if let Some(ids) = ids {
<<<<<<< HEAD
                    let response = self
                        .client
                        .get(format!(
                            "{}/api/info?id={}",
                            REDDIT_OAUTH_URL,
                            ids.iter()
                                .map(|(id, _)| id)
                                .fold(String::new(), |mut a, e| {
                                    let _ = write!(a, "{e}");
                                    a
                                })
                        ))
                        .bearer_auth(&self.token.access_token)
                        .send()
                        .await
                        .expect("Failed to get comment");
                    if Self::check_response_status(&response).is_ok() {
                        let (comments, _, t, _) = self
                            .extract_comments(
=======
                    'get_summons: loop {
                        let response = self
                            .client
                            .get(format!(
                                "{}/api/info?id={}",
                                REDDIT_OAUTH_URL,
                                ids.iter()
                                    .map(|(id, _)| id)
                                    .fold(String::new(), |mut a, e| {
                                        let _ = write!(a, "{e}");
                                        a
                                    })
                            ))
                            .bearer_auth(&self.token.access_token)
                            .send()
                            .await
                            .expect("Failed to get comment");
                        if Self::check_response_status(&response).is_ok() {
                            let (comments, _, t, _) = Self::extract_comments(
>>>>>>> 9c5d00cc
                                response,
                                already_replied_to_comments,
                                true,
                                SUBREDDIT_COMMANDS.get().unwrap(),
                                &ids.into_iter().collect(),
                            )
                            .await
                            .expect("Failed to extract comments");

<<<<<<< HEAD
                        reset_timer = Self::update_reset_timer(reset_timer, t);

                        res.extend(comments);
=======
                            reset_timer = Self::update_reset_timer(reset_timer, t);

                            res.extend(comments);
                        } else if response.status().as_u16() == 429 {
                            tokio::time::sleep(std::time::Duration::from_secs(
                                reset_timer.0.ceil() as u64,
                            ))
                            .await;
                            continue 'get_summons;
                        }
                        break 'get_summons;
>>>>>>> 9c5d00cc
                    }
                }
                if let Some(mentions) = mentions {
                    res.extend(mentions);
                }
                Ok((res, reset_timer))
            }
            Err(_) => Err(()),
        }
    }

    fn update_reset_timer(
        mut current_reset_timer: (f64, f64),
        t: Option<(f64, f64)>,
    ) -> (f64, f64) {
        if let Some(t) = t {
            debug!(
                "Update time. t.0: {:?}, time.0: {:?}",
                t.0, current_reset_timer.0
            );
            if t.0 < current_reset_timer.0 {
                current_reset_timer = t;
            }
        } else {
            warn!("Missing ratelimit")
        }
        current_reset_timer
    }

    fn is_token_expired(&self) -> bool {
        let now = Utc::now();
        now > self.token.expiration_time
    }

    /// Replies to the given `comment` with the given `reply`.
    /// # Panic
    /// May panic on a malformed response is received from the api.
    pub(crate) async fn reply_to_comment(
        &mut self,
        comment: &CommentCalculated<Meta>,
        reply: &str,
    ) -> Result<Option<(f64, f64)>, Error> {
        #[cfg(not(test))]
        if self.is_token_expired() {
            info!("Token expired, getting new token");
            self.token = RedditClient::get_reddit_token(
                std::env::var("APP_CLIENT_ID").expect("APP_CLIENT_ID must be set."),
                std::env::var("APP_SECRET").expect("APP_SECRET must be set."),
            )
            .await
            .expect("Failed to get token");
        }

        let params = json!({
            "thing_id": comment.meta.id,
            "text": reply
        });

        let response = self
            .client
            .post(REDDIT_COMMENT_URL)
            .bearer_auth(&self.token.access_token)
            .form(&params)
            .send()
            .await?;

        if response.status().as_u16() == 429 {
            Err(RateLimitErr)?
        };

        let response_headers = response.headers();
        let ratelimit_remaining: Option<f64> = response_headers
            .get("X-Ratelimit-Remaining")
            .map(|x| x.to_str().unwrap().parse().unwrap());
        let ratelimit_reset: Option<f64> = response_headers
            .get("X-Ratelimit-Reset")
            .map(|x| x.to_str().unwrap().parse().unwrap());

        let response_text = &response.text().await?;
        let response_text = response_text.as_str();
        let response_json =
            from_str::<Value>(response_text).expect("Failed to convert response to json");
        let response_status_err = !RedditClient::is_success(response_text);

        let error_message = RedditClient::get_error_message(response_json);

        if response_status_err {
            let level = if error_message.contains("error.COMMENTER_BLOCKED_POSTER") {
                log::Level::Warn
            } else if error_message.contains("error.DELETED_COMMENT") {
                log::Level::Info
            } else {
                log::Level::Error
            };

            log!(
                level,
                "Comment ID {} by {} in {} -> Status FAILED: {:?}",
                comment.meta.id,
                comment.meta.author,
                comment.meta.subreddit,
                error_message
            );
            return match level {
                log::Level::Error => Err(anyhow!("Failed to reply to comment")),
                _ => Ok(ratelimit_reset
                    .and_then(|reset| ratelimit_remaining.map(|remaining| (reset, remaining)))),
            };
        }

        info!(
            "Comment ID {} -> Status OK: {:?}",
            comment.meta.id, error_message
        );

        Ok(ratelimit_reset
            .and_then(|reset| ratelimit_remaining.map(|remaining| (reset, remaining))))
    }

    fn get_error_message(response_json: Value) -> String {
        let default_error_message = &vec![json!([""])];
        let jquery: &Vec<Value> = response_json["jquery"]
            .as_array()
            .unwrap_or(default_error_message);

        // search for arrays which have array, which have a string value that's not empty
        let mut error_message = jquery
            .iter()
            .filter(|array| !array[2].as_str().unwrap_or("").is_empty())
            .map(|array| array[3][0].as_str().unwrap_or("").to_string())
            .collect::<Vec<String>>()
            .join(" ");

        error_message = error_message
            .split_whitespace()
            .collect::<Vec<&str>>()
            .join(" ");

        error_message
    }

    fn is_success(response_text: &str) -> bool {
        let response_json =
            from_str::<Value>(response_text).expect("Failed to convert response to json");

        response_json["success"].as_bool().unwrap_or(false)
    }

    async fn get_reddit_token(
        client_id: String,
        client_secret: String,
    ) -> Result<Token, Box<dyn std::error::Error>> {
        let password = std::env::var("REDDIT_PASSWORD").expect("REDDIT_PASSWORD must be set.");
        let username = std::env::var("REDDIT_USERNAME").expect("REDDIT_USERNAME must be set.");

        let version = env!("CARGO_PKG_VERSION");
        let user_agent = format!("factorion-bot:v{version} (by /u/tolik518)");

        let mut headers = HeaderMap::new();
        headers.insert(USER_AGENT, user_agent.parse()?);
        headers.insert(CONTENT_TYPE, "application/x-www-form-urlencoded".parse()?);

        let params = [
            ("grant_type", "password"),
            ("username", username.as_str()),
            ("password", password.as_str()),
            ("scope", "read submit privatemessages"),
        ];

        let response = Client::new()
            .post(REDDIT_TOKEN_URL)
            .headers(headers)
            .basic_auth(client_id, Some(client_secret))
            .form(&params)
            .send()
            .await?;

        if !response.status().is_success() {
            error!("Failed to get token: {response:?}");
            return Err("Failed to get token".into());
        }

        let response = response.json::<TokenResponse>().await?;

        let token_expiration_time = Self::get_expiration_time_from_jwt(&response.access_token);

        info!("Fetched new token. Will expire: {token_expiration_time:?}");

        Ok(Token {
            access_token: response.access_token,
            expiration_time: token_expiration_time,
        })
    }

    fn get_expiration_time_from_jwt(jwt: &str) -> DateTime<Utc> {
        let jwt = jwt.split('.').collect::<Vec<&str>>();
        let jwt_payload = jwt[1];
        let jwt_payload = STANDARD_NO_PAD
            .decode(jwt_payload.as_bytes())
            .expect("Failed to decode jwt payload");

        let jwt_payload =
            String::from_utf8(jwt_payload).expect("Failed to convert jwt payload to string");

        let jwt_payload =
            from_str::<Value>(&jwt_payload).expect("Failed to convert jwt payload to json");

        let exp = jwt_payload["exp"]
            .as_f64()
            .expect("Failed to get exp field");
        let naive = NaiveDateTime::from_timestamp(exp as i64, 0);
        let datetime: DateTime<Utc> = DateTime::from_utc(naive, Utc);

        datetime
    }

    fn check_response_status(response: &Response) -> Result<(), ()> {
        if !response.status().is_success() {
            if response.status().as_u16() == 500 {
                error!(
                    "Failed to get comments. Statuscode: {:?}. Internal server error.",
                    response.status()
                );
            } else {
                error!(
                    "Failed to get comments. Statuscode: {:?}. Response: {:?}",
                    response.status(),
                    response
                );
            }
            return Err(());
        }

        Ok(())
    }

    fn extract_summon_parent_id(comment: &Value) -> Option<String> {
        let parent_id = comment["data"]["parent_id"].as_str()?.to_string();
        Some(parent_id)
    }
    async fn extract_comments(
        &self,
        response: Response,
        already_replied_to_comments: &mut Vec<DenseId>,
        is_mention: bool,
        subs: &HashMap<&str, (&str, Commands)>,
        mention_map: &HashMap<String, (String, Commands, String)>,
    ) -> Result<
        (
            Vec<CommentConstructed<Meta>>,
            Vec<(String, (String, Commands, String))>,
            Option<(f64, f64)>,
            Option<String>,
        ),
        Box<dyn std::error::Error>,
    > {
        let empty_vec = Vec::new();
        let headers = response.headers();
        let remaining: Option<f64> = headers
            .get("X-Ratelimit-Remaining")
            .map(|x| x.to_str().unwrap().parse().unwrap());
        let reset: Option<f64> = headers
            .get("X-Ratelimit-Reset")
            .map(|x| x.to_str().unwrap().parse().unwrap());

        let response_json = response.json::<Value>().await?;
        let comments_json = response_json["data"]["children"]
            .as_array()
            .unwrap_or(&empty_vec);

        already_replied_to_comments.reserve(comments_json.len());
        let mut comments = Vec::with_capacity(comments_json.len());
        let mut parent_paths = Vec::new();
        for comment in comments_json {
            let kind = comment["kind"].as_str().unwrap_or_default();
            let msg_type = comment["data"]["type"].as_str().unwrap_or_default();
            let reply_body;
            let (locale, commands) = if matches!(kind, "t1" | "t3") {
                let sub = comment["data"]["subreddit"].as_str().unwrap_or_default();
                if let Some((locale, commands)) = subs.get(sub) {
                    (*locale, *commands)
                } else {
                    // To minimize the need to clone, we store leaked strings.
                    // That is acceptable, as it cleanup of this would be hard,
                    // and the amount of data leaked is very small
                    // (2 Bytes plus effectively up to 30 Bytes ca. 9 times a day
                    // => ca. 100 kB a year)
                    static LANG_CACHE: LazyLock<Mutex<HashMap<String, &str>>> =
                        LazyLock::new(|| Mutex::new(HashMap::new()));
                    if let Some(locale) = LANG_CACHE.lock().await.get(sub) {
                        (*locale, Commands::NONE)
                    } else {
                        let request = self.client.get(format!("{REDDIT_OAUTH_URL}/r/{sub}/about"));
                        let reply = request.bearer_auth(&self.token.access_token).send().await?;
                        reply_body = reply.json::<Value>().await?;
                        let locale = reply_body["data"]["lang"]
                            .as_str()
                            .map(|x| &*x.to_owned().leak())
                            .unwrap_or("en");
                        LANG_CACHE.lock().await.insert(sub.to_owned(), locale);
                        info!("Added to lang cache {sub}:{locale}");
                        (locale, Commands::NONE)
                    }
                }
            } else {
                ("en", Commands::NONE)
            };
            let extracted_comment = match kind {
                // Comment
                "t1" => Self::extract_comment(
                    comment,
                    already_replied_to_comments,
                    is_mention,
                    mention_map,
                    locale,
                    commands,
                    |comment| Cow::Borrowed(comment["data"]["body"].as_str().unwrap_or("")),
                ),
                // Post
                "t3" => Self::extract_comment(
                    comment,
                    already_replied_to_comments,
                    is_mention,
                    mention_map,
                    locale,
                    commands,
                    |comment| {
                        let post_text = comment["data"]["selftext"].as_str().unwrap_or("");
                        let post_title = comment["data"]["title"].as_str().unwrap_or("");
                        let post_flair = comment["data"]["link_flair_text"].as_str().unwrap_or("");
                        Cow::Owned(format!("{post_title} {post_flair} {post_text}"))
                    },
                ),
                // Message
                "t4" => Self::extract_comment(
                    comment,
                    already_replied_to_comments,
                    true,
                    mention_map,
                    locale,
                    commands,
                    |comment| Cow::Borrowed(comment["data"]["body"].as_str().unwrap_or("")),
                ),
                e => {
                    error!(
                        "Encountered unknown kind: {e} at id {}",
                        comment["data"]["id"].as_str().unwrap_or_default()
                    );
                    continue;
                }
            };
            let Some(extracted_comment) = extracted_comment else {
                continue;
            };
            if is_mention
                && kind == "t1"
                && msg_type == "username_mention"
                && !extracted_comment.status.already_replied_or_rejected
                && extracted_comment.status.no_factorial
                && let Some(path) = Self::extract_summon_parent_id(comment)
            {
                parent_paths.push((
                    path,
                    (
                        extracted_comment.meta.id.clone(),
                        extracted_comment.commands,
                        extracted_comment.meta.author.clone(),
                    ),
                ));
            }
            comments.push(extracted_comment);
        }
        let id = if comments.is_empty() {
            Some(String::new())
        } else {
            comments.get(1).map(|comment| comment.meta.id.clone())
        };

        Ok((
            comments,
            parent_paths,
            reset.and_then(|reset| remaining.map(|remaining| (reset, remaining))),
            id,
        ))
    }
    fn extract_comment(
        comment: &Value,
        already_replied_to_comments: &mut Vec<DenseId>,
        do_termial: bool,
        mention_map: &HashMap<String, (String, Commands, String)>,
        locale: &str,
        commands: Commands,
        extract_body: impl Fn(&Value) -> Cow<str>,
    ) -> Option<CommentConstructed<Meta>> {
        let author = comment["data"]["author"].as_str().unwrap_or("");
        let subreddit = comment["data"]["subreddit"].as_str().unwrap_or("");
        let comment_id = comment["data"]["name"].as_str().unwrap_or_default();
        let dense_id =
            id_to_dense(comment_id).unwrap_or_else(|_| panic!("Malformed comment id {comment_id}"));
        let body = extract_body(comment);

        if let Some(i) = dense_id.slice_contains_rev(already_replied_to_comments) {
            // Check if we might lose this id (causing double reply)
            if let Some(min) = already_replied_to_comments
                .len()
                .checked_sub(MAX_ALREADY_REPLIED_LEN / 5 * 4)
                && i < min
            {
                already_replied_to_comments.push(dense_id);
            }
            Some(Comment::new_already_replied(
                Meta {
                    id: comment_id.to_owned(),
                    author: author.to_owned(),
                    subreddit: subreddit.to_owned(),
                },
                MAX_COMMENT_LEN,
                locale,
            ))
        } else {
            already_replied_to_comments.push(dense_id);
            let Ok(mut comment) = std::panic::catch_unwind(|| {
                Comment::new(
                    &body,
                    Meta {
                        id: comment_id.to_owned(),
                        author: author.to_owned(),
                        subreddit: subreddit.to_owned(),
                    },
                    if do_termial {
                        Commands::TERMIAL
                    } else {
                        Commands::NONE
                    } | commands,
                    MAX_COMMENT_LEN,
                    locale,
                )
            }) else {
                error!("Failed to construct comment {comment_id}!");
                return None;
            };
            if let Some((mention, commands, mention_author)) = mention_map.get(comment_id) {
                comment.meta.id = mention.clone();
                comment.commands = *commands;
                comment.notify = Some(format!("u/{author}"));
                comment.meta.author = mention_author.clone();
            }

            comment.add_status(Status::NOT_REPLIED);

            Some(comment)
        }
    }
}

pub mod id {
    /// A dense representation of reddit fullnames (ids)
    ///
    /// Uses a u64 underneath, utilising the top 3 bits for the tag and the rest for the id.
    /// This means, that there may be upto 2^61 ids in reddits sequential id system, which will never be reached.
    #[repr(transparent)]
    #[derive(Debug, Clone, Copy, PartialEq, Eq, PartialOrd, Ord, Hash)]
    pub struct DenseId(u64);
    impl DenseId {
        pub fn raw(&self) -> u64 {
            self.0
        }
        pub fn from_raw(v: u64) -> Self {
            Self(v)
        }
        /// Stolen from the contains implementation for ints, just reverse order
        #[inline]
        pub fn slice_contains_rev(&self, arr: &[Self]) -> Option<usize> {
            // Make our LANE_COUNT 4x the normal lane count (aiming for 128 bit vectors).
            // The compiler will nicely unroll it.
            const LANE_COUNT: usize = 4 * (128 / (size_of::<DenseId>() * 8));
            // SIMD
            let mut chunks = arr.rchunks_exact(LANE_COUNT);
            for (c, chunk) in (&mut chunks).enumerate() {
                if let Some(i) = chunk
                    .iter()
                    .rev()
                    .enumerate()
                    .find_map(|(i, x)| (*x == *self).then_some(i))
                {
                    return Some(arr.len() - (c * LANE_COUNT + i) - 1);
                }
            }
            // Scalar remainder
            let l = chunks.remainder().len();

            chunks
                .remainder()
                .iter()
                .rev()
                .enumerate()
                .find(|(_, x)| **x == *self)
                .map(|(i, _)| l - i - 1)
        }
    }
    impl TryFrom<&str> for DenseId {
        type Error = ParseIdErr;
        fn try_from(value: &str) -> Result<Self, Self::Error> {
            id_to_dense(value)
        }
    }
    #[derive(Debug, Clone)]
    pub enum ParseIdErr {
        InvalidTag,
        #[allow(dead_code)]
        ParseIntErr(std::num::ParseIntError),
    }
    pub fn id_to_dense(id: &str) -> Result<DenseId, ParseIdErr> {
        let tag: u64 = match &id[..3] {
            // Message
            "t1_" => 1,
            "t2_" => 2,
            // Post
            "t3_" => 3,
            // Comment
            "t4_" => 4,
            "t5_" => 5,
            "t6_" => 6,
            _ => Err(ParseIdErr::InvalidTag)?,
        };
        let id = u64::from_str_radix(&id[3..], 36).map_err(ParseIdErr::ParseIntErr)?;
        // Pack it
        let tag = tag << 61;
        let packed = tag | id;
        Ok(DenseId(packed))
    }
}

#[allow(clippy::await_holding_lock)]
#[cfg(test)]
mod tests {
    use std::time::Duration;

    use tokio::{
        io::{AsyncReadExt, AsyncWriteExt},
        net::TcpListener,
        time::timeout,
    };

    use factorion_lib::{
        Consts,
        calculation_results::{Calculation, CalculationResult, Number},
    };

    use super::*;

    async fn dummy_server(reqeuest_response_pairs: &[(&str, &str)]) -> std::io::Result<()> {
        let listen = TcpListener::bind("127.0.0.1:9384").await?;
        for (expected_request, response) in reqeuest_response_pairs {
            let mut sock = timeout(Duration::from_secs(5), listen.accept()).await??.0;
            let mut request = vec![0; 10000];
            let len = timeout(Duration::from_millis(300), sock.read(&mut request)).await??;
            request.truncate(len);
            let request = String::from_utf8(request).expect("Got invalid utf8");
            if &request != expected_request {
                panic!("Wrong request: {request:?}\nExpected: {expected_request:?}");
            }
            timeout(
                Duration::from_millis(50),
                sock.write_all(response.as_bytes()),
            )
            .await??;
            timeout(Duration::from_millis(300), sock.flush()).await??;
        }
        Ok(())
    }
    pub static SEQUENTIAL_LOCK: std::sync::Mutex<()> = std::sync::Mutex::new(());
    fn sequential<'a>() -> std::sync::MutexGuard<'a, ()> {
        loop {
            SEQUENTIAL_LOCK.clear_poison();
            if let Ok(lock) = SEQUENTIAL_LOCK.lock() {
                return lock;
            }
        }
    }

    #[tokio::test]
    async fn test_new_client() {
        let _lock = sequential();
        // SAFETY: All envvar operations are tested Sequentially
        unsafe {
            std::env::set_var("APP_CLIENT_ID", "an id");
            std::env::set_var("APP_SECRET", "a secret");
            std::env::set_var("REDDIT_PASSWORD", "a password");
            std::env::set_var("REDDIT_USERNAME", "a username");
        }

        let request = format!(
            "POST / HTTP/1.1\r\nuser-agent: factorion-bot:v{} (by /u/tolik518)\r\ncontent-type: application/x-www-form-urlencoded\r\nauthorization: Basic YW4gaWQ6YSBzZWNyZXQ=\r\naccept: */*\r\nhost: 127.0.0.1:9384\r\ncontent-length: 93\r\n\r\ngrant_type=password&username=a+username&password=a+password&scope=read+submit+privatemessages",
            env!("CARGO_PKG_VERSION")
        );

        let req_resp = [(
            request.as_str(),
            "HTTP/1.1 200 OK\n\n{\"access_token\": \"eyJhbGciOiJSUzI1NiIsImtpZCI6IlNIQTI1NjpzS3dsMnlsV0VtMjVmcXhwTU40cWY4MXE2OWFFdWFyMnpLMUdhVGxjdWNZIiwidHlwIjoiSldUIn0.eyJzdWIiOiJ1c2dyIiwiZXhwIjoxNzM1MTQ0NjI0LjQ2OTAyLCJpYXQiOjE3MzUwNTgyMjQuNDY5MDIsImp0aSI6IlpDM0Y2YzVXUGh1a09zVDRCcExaa0lmam1USjBSZyIsImNpZCI6IklJbTJha1RaRDFHWXd5Y1lXTlBKWVEiLCJsaWQiOiJ0dl96bnJ5dTJvM1QiLCJhaWQiOiJ0Ml96bnJ5dT1vMjQiLCJsY2EiOjE3MTQ4MjU0NzQ3MDIsInNjcCI6ImVKeUtWaXBLVFV4UjBsRXFMazNLelN4UmlnVUVBQUpfX3pGR0JaMCIsImZsbyI6OX0.o3X9CJAUED1iYsFs8h_02NvaDMmPVSIaZgz3aPjEGm3zF5cG2-G2tU7yIJUtqGICxT0W3-PAso0jwrrx3ScSGucvhEiUVXOiGcCZSzPfLnwuGxtRa_lNEkrsLAVlhN8iXBRGds8YkJ0MFWn4JRwhi8beV3EsFkEzN6IsESuA33WUQQgGs0Ij5oH0If3EMLoBoDVQvWdp2Yno0SV9xdODP6pMJSKZD5HVgWGzprFlN2VWmgb4HXs3mrxbE5bcuO_slah0xcqnhcXmlYCdRCSqeEUtlW8pS4Wtzzs7BL5E70A5LHmHJfGJWCh-loInwarxeq_tVPoxikzqBrTIEsLmPA\"}",
        )];

        let (status, client) = join!(dummy_server(&req_resp), RedditClient::new());
        status.unwrap();
        client.unwrap();
    }

    #[tokio::test]
    async fn test_reply_to_comment() {
        let _lock = sequential();
        let consts = Consts::default();
        let mut client = RedditClient {
            client: Client::new(),
            token: Token {
                access_token: "token".to_string(),
                expiration_time: Utc::now(),
            },
        };
        let comment = Comment::new_already_replied(
            Meta {
                id: "t1_some_id".to_owned(),
                author: "author".to_owned(),
                subreddit: "subressit".to_owned(),
            },
            MAX_COMMENT_LEN,
        )
        .extract()
        .calc();
        let (status, reply_status) = join!(
            dummy_server(&[(
                "POST / HTTP/1.1\r\nauthorization: Bearer token\r\ncontent-type: application/x-www-form-urlencoded\r\naccept: */*\r\nhost: 127.0.0.1:9384\r\ncontent-length: 32\r\n\r\ntext=I+relpy&thing_id=t1_some_id",
                "HTTP/1.1 200 OK\r\nx-ratelimit-remaining: 10\r\nx-ratelimit-reset: 200\n\n{\"success\": true}"
            )]),
<<<<<<< HEAD
            client.reply_to_comment(
                Comment::new_already_replied(
                    Meta {
                        id: "t1_some_id".to_owned(),
                        author: "author".to_owned(),
                        subreddit: "subressit".to_owned()
                    },
                    MAX_COMMENT_LEN,
                    "en"
                )
                .extract(&consts)
                .calc(&consts),
                "I relpy"
            )
=======
            client.reply_to_comment(&comment, "I relpy")
>>>>>>> 9c5d00cc
        );
        status.unwrap();
        let reply_status = reply_status.unwrap();
        assert_eq!(reply_status, Some((200.0, 10.0)));
    }

    #[tokio::test]
    async fn test_get_comments() {
        let _lock = sequential();
        let consts = Consts::default();
        let mut client = RedditClient {
            client: Client::new(),
            token: Token {
                access_token: "token".to_string(),
                expiration_time: Utc::now(),
            },
        };
        let _ = SUBREDDIT_COMMANDS.set(
            [
                ("test_subreddit", ("en", Commands::TERMIAL)),
                ("post_subreddit", ("en", Commands::POST_ONLY)),
            ]
            .into(),
        );
        let _ = COMMENT_COUNT.set(100);
        let mut already_replied = vec![];
        let mut last_ids = (
            "t1_m86nsre".to_owned(),
            "t3_83us27sa".to_owned(),
            "".to_owned(),
        );
        let (status, comments) = join!(
            async {
                dummy_server(&[(
                    "GET /r/test_subreddit/comments?limit=100&before=t1_m86nsre HTTP/1.1\r\nauthorization: Bearer token\r\naccept: */*\r\nhost: 127.0.0.1:9384\r\n\r\n",
                    "HTTP/1.1 200 OK\r\nx-ratelimit-remaining: 10\r\nx-ratelimit-reset: 200\n\n{\"data\":{\"children\":[]}}"
                ),(
                    "GET /r/post_subreddit+test_subreddit/new?limit=100&before=t3_83us27sa HTTP/1.1\r\nauthorization: Bearer token\r\naccept: */*\r\nhost: 127.0.0.1:9384\r\n\r\n",
                    "HTTP/1.1 200 OK\r\nx-ratelimit-remaining: 9\r\nx-ratelimit-reset: 200\n\n{\"data\":{\"children\":[]}}"
                ),(
                    "GET /message/inbox?limit=100 HTTP/1.1\r\nauthorization: Bearer token\r\naccept: */*\r\nhost: 127.0.0.1:9384\r\n\r\n",
                    "HTTP/1.1 200 OK\r\nx-ratelimit-remaining: 8\r\nx-ratelimit-reset: 199\n\n{\"data\":{\"children\":[{\"kind\":\"t1\",\"data\":{\"name\": \"t1_m38msug\", \"subreddit\": \"test_subreddit\", \"author\":\"mentioner\",\"body\":\"u/factorion-bot !termial\",\"type\":\"username_mention\",\"parent_id\":\"t1_m38msum\"}}]}}"
                ),(
                    "GET /api/info?id=t1_m38msum HTTP/1.1\r\nauthorization: Bearer token\r\naccept: */*\r\nhost: 127.0.0.1:9384\r\n\r\n",
                    "HTTP/1.1 200 OK\r\nx-ratelimit-remaining: 7\r\nx-ratelimit-reset: 170\n\n{\"data\": {\"children\": [{\"kind\": \"t1\",\"data\":{\"name\":\"t1_m38msum\", \"subreddit\": \"post_subreddit\", \"body\":\"That's 57!?\"}}]}}"
                )]).await
            },
            client.get_comments(&mut already_replied, true, true, &mut last_ids)
        );
        status.unwrap();
        let (comments, rate) = comments.unwrap();
        let comments = comments
            .into_iter()
            .map(|c| c.extract(&consts).calc(&consts))
            .collect::<Vec<_>>();
        assert_eq!(comments.len(), 2);
        assert_eq!(comments[0].meta.id, "t1_m38msug");
        assert_eq!(comments[0].meta.author, "mentioner");
        assert_eq!(comments[0].notify.as_ref().unwrap(), "u/");
        assert_eq!(comments[0].commands, Commands::TERMIAL);
        assert_eq!(
            comments[0].calculation_list[0].steps,
            [(1, false), (-1, false)]
        );
        assert_eq!(rate, (170.0, 7.0))
    }

    #[tokio::test]
    async fn test_extract_comments() {
        let response = Response::from(http::Response::builder().status(200).header("X-Ratelimit-Remaining", "10").header("X-Ratelimit-Reset", "350").body(r#"{
               "data": {
                   "children": [
                       {
                           "kind": "t1",
                           "data": {
                               "author": "Little_Tweetybird_",
                               "author_fullname": "t2_b5n60qnt",
                               "subreddit": "sub",
                               "body": "comment 1!!",
                               "body_html": "&lt;div class=\"md\"&gt;&lt;p&gt;comment 1!!&lt;/p&gt;\n&lt;/div&gt;",
                               "name": "t1_m38msum",
                               "locked": false,
                               "unrepliable_reason": null
                           }
                       },
                       {
                           "kind": "t1",
                           "data": {
                               "author": "Little_Tweetybird_",
                               "author_fullname": "t2_b5n60qnt",
                               "subreddit": "sub",
                               "body": "comment 2",
                               "body_html": "&lt;div class=\"md\"&gt;&lt;p&gt;comment 2&lt;/p&gt;\n&lt;/div&gt;",
                               "name": "t1_m38msug",
                               "locked": false,
                              "unrepliable_reason": null
                           }
                       },
                       {
                           "kind": "t1",
                           "data": {
                               "author": "Little_Tweetybird_",
                               "author_fullname": "t2_b5n60qnt",
                               "subreddit": "sub",
                               "body": "u/factorion-bot !termial",
                               "body_html": "&lt;div class=\"md\"&gt;&lt;p&gt;u/factorion-bot&lt;/p&gt;\n&lt;/div&gt;",
                               "name": "t1_m38msun",
                               "type": "username_mention",
                               "parent_id": "t1_m38msum",
                               "context": "/r/some_sub/8msu32a/some_post/m38msun/?context=3"
                           }
                       }
                   ]
               }
           }"#).unwrap());
        let mut already_replied = vec![];
        let comments = RedditClient {
            client: Client::new(),
            token: Token {
                access_token: String::new(),
                expiration_time: Default::default(),
            },
        }
        .extract_comments(
            response,
            &mut already_replied,
            true,
            &HashMap::from([("sub", ("en", Commands::NONE))]),
            &HashMap::new(),
        )
        .await
        .unwrap();
        assert_eq!(comments.0.len(), 3);
        assert_eq!(
            comments.1,
            [(
                "t1_m38msum".to_string(),
                (
                    "t1_m38msun".to_string(),
                    Commands {
                        termial: true,
                        ..Default::default()
                    },
                    "Little_Tweetybird_".to_string(),
                )
            )]
        );
        println!("{comments:?}");
        assert_eq!(comments.2, Some((350.0, 10.0)));
    }

    #[tokio::test]
    async fn test_extract_posts() {
        let consts = Consts::default();
        let response = Response::from(http::Response::builder().status(200).header("X-Ratelimit-Remaining", "10").header("X-Ratelimit-Reset", "350").body(r#"{
               "data": {
                   "children": [
                       {
                           "kind": "t3",
                           "data": {
                               "author": "Little_Tweetybird_",
                               "author_fullname": "t2_b5n60qnt",
                               "subreddit": "sub",
                               "title": "Thats just 1",
                               "selftext": "comment 1!!",
                               "selftext_html": "&lt;div class=\"md\"&gt;&lt;p&gt;comment 1!!&lt;/p&gt;\n&lt;/div&gt;",
                               "name": "t3_m38msum",
                               "locked": false,
                               "unrepliable_reason": null
                           }
                       },
                       {
                           "kind": "t3",
                           "data": {
                               "author": "Little_Tweetybird_",
                               "author_fullname": "t2_b5n60qnt",
                               "subreddit": "sub",
                               "title": "2!",
                               "selftext": "comment 2",
                               "selftext_html": "&lt;div class=\"md\"&gt;&lt;p&gt;comment 2&lt;/p&gt;\n&lt;/div&gt;",
                               "name": "t3_m38msug",
                               "locked": false,
                              "unrepliable_reason": null
                           }
                       },
                       {
                           "kind": "t3",
                           "data": {
                               "author": "Little_Tweetybird_",
                               "author_fullname": "t2_b5n60qnt",
                               "subreddit": "sub",
                               "title": "A mention",
                               "selftext": "u/factorion-bot",
                               "selftext_html": "&lt;div class=\"md\"&gt;&lt;p&gt;u/factorion-bot&lt;/p&gt;\n&lt;/div&gt;",
                               "link_flair_text": "!10",
                               "name": "t1_m38msun",
                               "parent_id": "t3_m38msum",
                               "context": "/r/some_sub/8msu32a/some_post/m38msun/?context=3"
                           }
                       }
                   ]
               }
           }"#).unwrap());
        let mut already_replied = vec![];
        let (comments, _, t, id) = RedditClient {
            client: Client::new(),
            token: Token {
                access_token: String::new(),
                expiration_time: Default::default(),
            },
        }
        .extract_comments(
            response,
            &mut already_replied,
            false,
            &HashMap::from([("sub", ("en", Commands::NONE))]),
            &HashMap::new(),
        )
        .await
        .unwrap();
        let comments = comments
            .into_iter()
            .map(|c| c.extract(&consts).calc(&consts))
            .collect::<Vec<_>>();
        assert_eq!(comments.len(), 3);
        assert_eq!(
            comments[0].calculation_list,
            [Calculation {
                value: Number::Exact(1.into()),
                steps: vec![(2, false)],
                result: CalculationResult::Exact(1.into())
            }]
        );
        assert_eq!(
            comments[1].calculation_list,
            [Calculation {
                value: Number::Exact(2.into()),
                steps: vec![(1, false)],
                result: CalculationResult::Exact(2.into())
            }]
        );
        assert_eq!(
            comments[2].calculation_list,
            [Calculation {
                value: Number::Exact(10.into()),
                steps: vec![(0, false)],
                result: CalculationResult::Exact(1334961.into())
            }]
        );
        println!("{comments:?}");
        assert_eq!(t, Some((350.0, 10.0)));
        assert_eq!(id.unwrap(), "t3_m38msug");
    }

    #[test]
    fn test_check_response_status() {
        let response = Response::from(http::Response::builder().status(200).body("").unwrap());
        assert_eq!(RedditClient::check_response_status(&response), Ok(()));

        let response = Response::from(http::Response::builder().status(404).body("").unwrap());
        assert_eq!(RedditClient::check_response_status(&response), Err(()));
    }

    #[test]
    fn test_get_expiration_time_from_jwt() {
        let jwt = "eyJhbGciOiJSUzI1NiIsImtpZCI6IlNIQTI1NjpzS3dsMnlsV0VtMjVmcXhwTU40cWY4MXE2OWFFdWFyMnpLMUdhVGxjdWNZIiwidHlwIjoiSldUIn0.eyJzdWIiOiJ1c2dyIiwiZXhwIjoxNzM1MTQ0NjI0LjQ2OTAyLCJpYXQiOjE3MzUwNTgyMjQuNDY5MDIsImp0aSI6IlpDM0Y2YzVXUGh1a09zVDRCcExaa0lmam1USjBSZyIsImNpZCI6IklJbTJha1RaRDFHWXd5Y1lXTlBKWVEiLCJsaWQiOiJ0dl96bnJ5dTJvM1QiLCJhaWQiOiJ0Ml96bnJ5dT1vMjQiLCJsY2EiOjE3MTQ4MjU0NzQ3MDIsInNjcCI6ImVKeUtWaXBLVFV4UjBsRXFMazNLelN4UmlnVUVBQUpfX3pGR0JaMCIsImZsbyI6OX0.o3X9CJAUED1iYsFs8h_02NvaDMmPVSIaZgz3aPjEGm3zF5cG2-G2tU7yIJUtqGICxT0W3-PAso0jwrrx3ScSGucvhEiUVXOiGcCZSzPfLnwuGxtRa_lNEkrsLAVlhN8iXBRGds8YkJ0MFWn4JRwhi8beV3EsFkEzN6IsESuA33WUQQgGs0Ij5oH0If3EMLoBoDVQvWdp2Yno0SV9xdODP6pMJSKZD5HVgWGzprFlN2VWmgb4HXs3mrxbE5bcuO_slah0xcqnhcXmlYCdRCSqeEUtlW8pS4Wtzzs7BL5E70A5LHmHJfGJWCh-loInwarxeq_tVPoxikzqBrTIEsLmPA";

        let actual: DateTime<Utc> = RedditClient::get_expiration_time_from_jwt(jwt);
        let expected: DateTime<Utc> =
            DateTime::from_naive_utc_and_offset(NaiveDateTime::from_timestamp(1735144624, 0), Utc);
        assert_eq!(actual, expected);
    }
}<|MERGE_RESOLUTION|>--- conflicted
+++ resolved
@@ -294,27 +294,6 @@
                     res.extend(posts);
                 }
                 if let Some(ids) = ids {
-<<<<<<< HEAD
-                    let response = self
-                        .client
-                        .get(format!(
-                            "{}/api/info?id={}",
-                            REDDIT_OAUTH_URL,
-                            ids.iter()
-                                .map(|(id, _)| id)
-                                .fold(String::new(), |mut a, e| {
-                                    let _ = write!(a, "{e}");
-                                    a
-                                })
-                        ))
-                        .bearer_auth(&self.token.access_token)
-                        .send()
-                        .await
-                        .expect("Failed to get comment");
-                    if Self::check_response_status(&response).is_ok() {
-                        let (comments, _, t, _) = self
-                            .extract_comments(
-=======
                     'get_summons: loop {
                         let response = self
                             .client
@@ -333,22 +312,17 @@
                             .await
                             .expect("Failed to get comment");
                         if Self::check_response_status(&response).is_ok() {
-                            let (comments, _, t, _) = Self::extract_comments(
->>>>>>> 9c5d00cc
-                                response,
-                                already_replied_to_comments,
-                                true,
-                                SUBREDDIT_COMMANDS.get().unwrap(),
-                                &ids.into_iter().collect(),
-                            )
-                            .await
-                            .expect("Failed to extract comments");
-
-<<<<<<< HEAD
-                        reset_timer = Self::update_reset_timer(reset_timer, t);
-
-                        res.extend(comments);
-=======
+                            let (comments, _, t, _) = self
+                                .extract_comments(
+                                    response,
+                                    already_replied_to_comments,
+                                    true,
+                                    SUBREDDIT_COMMANDS.get().unwrap(),
+                                    &ids.into_iter().collect(),
+                                )
+                                .await
+                                .expect("Failed to extract comments");
+
                             reset_timer = Self::update_reset_timer(reset_timer, t);
 
                             res.extend(comments);
@@ -360,7 +334,6 @@
                             continue 'get_summons;
                         }
                         break 'get_summons;
->>>>>>> 9c5d00cc
                     }
                 }
                 if let Some(mentions) = mentions {
@@ -986,32 +959,16 @@
                 subreddit: "subressit".to_owned(),
             },
             MAX_COMMENT_LEN,
+            "en",
         )
-        .extract()
-        .calc();
+        .extract(&consts)
+        .calc(&consts);
         let (status, reply_status) = join!(
             dummy_server(&[(
                 "POST / HTTP/1.1\r\nauthorization: Bearer token\r\ncontent-type: application/x-www-form-urlencoded\r\naccept: */*\r\nhost: 127.0.0.1:9384\r\ncontent-length: 32\r\n\r\ntext=I+relpy&thing_id=t1_some_id",
                 "HTTP/1.1 200 OK\r\nx-ratelimit-remaining: 10\r\nx-ratelimit-reset: 200\n\n{\"success\": true}"
             )]),
-<<<<<<< HEAD
-            client.reply_to_comment(
-                Comment::new_already_replied(
-                    Meta {
-                        id: "t1_some_id".to_owned(),
-                        author: "author".to_owned(),
-                        subreddit: "subressit".to_owned()
-                    },
-                    MAX_COMMENT_LEN,
-                    "en"
-                )
-                .extract(&consts)
-                .calc(&consts),
-                "I relpy"
-            )
-=======
             client.reply_to_comment(&comment, "I relpy")
->>>>>>> 9c5d00cc
         );
         status.unwrap();
         let reply_status = reply_status.unwrap();
