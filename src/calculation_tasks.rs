--- conflicted
+++ resolved
@@ -42,16 +42,6 @@
 }
 
 impl CalculationJob {
-    pub fn is_part_of(&self, other: &Self) -> bool {
-        self == other
-            || match other {
-                CalculationJob {
-                    base: CalculationBase::Calc(inner),
-                    level: _,
-                } => self.is_part_of(inner),
-                _ => false,
-            }
-    }
     pub fn execute(self, include_steps: bool) -> Vec<Option<Calculation>> {
         let CalculationJob { base, level } = self;
         match base {
@@ -75,38 +65,36 @@
                                     let base_levels = levels;
                                     let mut levels = vec![level];
                                     levels.extend(base_levels);
-<<<<<<< HEAD
                                     if level == 0 {
-                                        return vec![Some(Calculation {
+                                        let calc = Some(Calculation {
                                             value: number.clone(),
                                             levels,
                                             result: CalculationResult::Approximate(
                                                 base.clone(),
                                                 exponent.clone(),
                                             ),
-                                        })];
-                                    }
-                                    return vec![Some(Calculation {
-=======
-                                    let factorial = Some(Calculation::Factorial(Factorial {
->>>>>>> 4e2cfb75
+                                        });
+                                        if include_steps {
+                                            calcs.push(calc);
+                                        } else {
+                                            calcs = vec![calc];
+                                        }
+                                        return calcs;
+                                    }
+                                    let factorial = Some(Calculation {
                                         value: number.clone(),
                                         levels,
                                         result: CalculationResult::ApproximateDigitsTower(
                                             1,
                                             exponent.clone() + math::length(exponent),
                                         ),
-<<<<<<< HEAD
-                                    })];
-=======
-                                    }));
+                                    });
                                     if include_steps {
-                                        factorials.push(factorial);
+                                        calcs.push(factorial);
                                     } else {
-                                        factorials = vec![factorial];
-                                    }
-                                    return factorials;
->>>>>>> 4e2cfb75
+                                        calcs = vec![factorial];
+                                    }
+                                    return calcs;
                                 };
                                 Number::Int(res)
                             }
@@ -114,51 +102,55 @@
                                 let base_levels = levels;
                                 let mut levels = vec![level];
                                 levels.extend(base_levels);
-<<<<<<< HEAD
                                 if level == 0 {
-                                    return vec![Some(Calculation {
+                                    let calc = Some(Calculation {
                                         value: number.clone(),
                                         levels,
                                         result: CalculationResult::ApproximateDigits(
                                             digits.clone(),
                                         ),
-                                    })];
-                                }
-                                return vec![Some(Calculation {
-=======
-                                let factorial = Some(Calculation::Factorial(Factorial {
->>>>>>> 4e2cfb75
+                                    });
+                                    if include_steps {
+                                        calcs.push(calc);
+                                    } else {
+                                        calcs = vec![calc];
+                                    }
+                                    return calcs;
+                                }
+                                let factorial = Some(Calculation {
                                     value: number.clone(),
                                     levels,
                                     result: CalculationResult::ApproximateDigitsTower(
                                         1,
                                         digits.clone() + math::length(digits),
                                     ),
-<<<<<<< HEAD
-                                })];
-=======
-                                }));
+                                });
                                 if include_steps {
-                                    factorials.push(factorial);
+                                    calcs.push(factorial);
                                 } else {
-                                    factorials = vec![factorial];
-                                }
-                                return factorials;
->>>>>>> 4e2cfb75
+                                    calcs = vec![factorial];
+                                }
+                                return calcs;
                             }
                             CalculationResult::ApproximateDigitsTower(depth, exponent) => {
                                 let base_levels = levels;
                                 let mut levels = vec![level];
                                 levels.extend(base_levels);
                                 if level == 0 {
-                                    return vec![Some(Calculation {
+                                    let calc = Some(Calculation {
                                         value: number.clone(),
                                         levels,
                                         result: CalculationResult::ApproximateDigitsTower(
                                             depth.clone(),
                                             exponent.clone(),
                                         ),
-                                    })];
+                                    });
+                                    if include_steps {
+                                        calcs.push(calc);
+                                    } else {
+                                        calcs = vec![calc];
+                                    }
+                                    return calcs;
                                 }
                                 let mut extra = if depth < &5 {
                                     Float::with_val(FLOAT_PRECISION, exponent)
@@ -171,11 +163,7 @@
                                     }
                                     extra = extra.log10();
                                 }
-<<<<<<< HEAD
-                                return vec![Some(Calculation {
-=======
-                                let factorial = Some(Calculation::Factorial(Factorial {
->>>>>>> 4e2cfb75
+                                let factorial = Some(Calculation {
                                     value: number.clone(),
                                     levels,
                                     result: CalculationResult::ApproximateDigitsTower(
@@ -186,17 +174,13 @@
                                                 .map(|(n, _)| n)
                                                 .unwrap_or(0.into()),
                                     ),
-<<<<<<< HEAD
-                                })];
-=======
-                                }));
+                                });
                                 if include_steps {
-                                    factorials.push(factorial);
+                                    calcs.push(factorial);
                                 } else {
-                                    factorials = vec![factorial];
-                                }
-                                return factorials;
->>>>>>> 4e2cfb75
+                                    calcs = vec![factorial];
+                                }
+                                return calcs;
                             }
                             CalculationResult::Float(gamma) => Number::Float(gamma.clone()),
                         };
