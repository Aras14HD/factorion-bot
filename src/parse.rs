--- conflicted
+++ resolved
@@ -329,19 +329,11 @@
             // Prefix OP (6.)
             let Ok(level) = parse_op(&mut text, true, do_termial) else {
                 // also skip number to prevent stuff like "!!!1!" getting through
-<<<<<<< HEAD
-                parse_num(&mut text, false);
+                parse_num(&mut text, false, true);
                 continue;
             };
             // On number (6.1.)
-            if let Some(num) = parse_num(&mut text, false) {
-=======
-                parse_num(&mut text, true);
-                continue;
-            };
-            // On number (6.1.)
-            if let Some(num) = parse_num(&mut text, true) {
->>>>>>> 2d3bc0cc
+            if let Some(num) = parse_num(&mut text, false, true) {
                 // set base (6.1.2.)
                 if let Some(CalculationBase::Calc(job)) = base.take() {
                     // multiple number, likely expression => poision paren
@@ -384,11 +376,7 @@
             };
         } else {
             // Number (7.)
-<<<<<<< HEAD
-            let Some(num) = parse_num(&mut text, had_text) else {
-=======
-            let Some(num) = parse_num(&mut text, false) else {
->>>>>>> 2d3bc0cc
+            let Some(num) = parse_num(&mut text, had_text, false) else {
                 // advance one char to avoid loop
                 let mut end = 1;
                 while !text.is_char_boundary(end) && end < text.len() {
@@ -509,8 +497,7 @@
     Some(res)
 }
 
-<<<<<<< HEAD
-fn parse_num(text: &mut &str, had_text: bool) -> Option<Number> {
+fn parse_num(text: &mut &str, had_text: bool, had_op: bool) -> Option<Number> {
     if text.starts_with(CONSTANT_STARTS) {
         let (n, x) = if text.starts_with("pi") {
             ("pi".len(), PI.clone())
@@ -535,9 +522,7 @@
         }
         return Some(x);
     }
-=======
-fn parse_num(text: &mut &str, had_op: bool) -> Option<Number> {
->>>>>>> 2d3bc0cc
+
     let integer_part = {
         let end = text.find(|c: char| !c.is_numeric()).unwrap_or(text.len());
         let part = &text[..end];
@@ -970,11 +955,12 @@
     }
 
     #[test]
-<<<<<<< HEAD
     fn test_constant() {
         let jobs = parse("!espi!", true);
         assert_eq!(jobs, []);
-=======
+    }
+
+    #[test]
     fn test_fraction() {
         let jobs = parse("!5/6!", true);
         assert_eq!(
@@ -1010,7 +996,6 @@
                 negative: 0
             },]
         );
->>>>>>> 2d3bc0cc
     }
 
     #[test]
@@ -1032,11 +1017,7 @@
         );
         let num = parse_num(&mut "1more !", false);
         assert_eq!(num, Some(1.into()));
-<<<<<<< HEAD
-        let num = parse_num(&mut "1.0more !", true);
-=======
-        let num = parse_num(&mut "1.0more !", false);
->>>>>>> 2d3bc0cc
+        let num = parse_num(&mut "1.0more !", true, false);
         assert_eq!(num, Some(1.into()));
         let num = parse_num(&mut "1.5e2more !", false);
         assert_eq!(num, Some(150.into()));
@@ -1052,41 +1033,37 @@
             num,
             Some(Number::Float(Float::with_val(FLOAT_PRECISION, 0.5).into()))
         );
-<<<<<<< HEAD
-        let num = parse_num(&mut "e2more !", true);
+        let num = parse_num(&mut "e2more !", true, false);
         assert_eq!(num, None);
-        let num = parse_num(&mut "es !", false);
+        let num = parse_num(&mut "es !", false, false);
         assert_eq!(num, None);
-        let num = parse_num(&mut "e !", false);
+        let num = parse_num(&mut "e !", false, false);
         assert_eq!(num, Some(E.clone()));
-        let num = parse_num(&mut "pi !", false);
+        let num = parse_num(&mut "pi !", false, false);
         assert_eq!(num, Some(PI.clone()));
-        let num = parse_num(&mut "π !", false);
+        let num = parse_num(&mut "π !", false, false);
         assert_eq!(num, Some(PI.clone()));
-        let num = parse_num(&mut "phi !", false);
+        let num = parse_num(&mut "phi !", false, false);
         assert_eq!(num, Some(PHI.clone()));
-        let num = parse_num(&mut "ɸ !", false);
+        let num = parse_num(&mut "ɸ !", false, false);
         assert_eq!(num, Some(PHI.clone()));
-        let num = parse_num(&mut "tau !", false);
+        let num = parse_num(&mut "tau !", false, false);
         assert_eq!(num, Some(TAU.clone()));
-        let num = parse_num(&mut "τ !", false);
+        let num = parse_num(&mut "τ !", false, false);
         assert_eq!(num, Some(TAU.clone()));
-=======
-        let num = parse_num(&mut "e2more !", false);
-        assert_eq!(num, None);
-        let num = parse_num(&mut "1/2 !", false);
+        let num = parse_num(&mut "1/2 !", false, false);
         assert_eq!(
             num,
             Some(Number::Float(Float::with_val(FLOAT_PRECISION, 0.5).into()))
         );
-        let num = parse_num(&mut "10/2 !", false);
+        let num = parse_num(&mut "10/2 !", false, false);
         assert_eq!(num, Some(Number::Exact(5.into())));
-        let num = parse_num(&mut "1.5/2 !", false);
+        let num = parse_num(&mut "1.5/2 !", false, false);
         assert_eq!(
             num,
             Some(Number::Float(Float::with_val(FLOAT_PRECISION, 0.75).into()))
         );
-        let num = parse_num(&mut "10e10000000000/2 !", false);
+        let num = parse_num(&mut "10e10000000000/2 !", false, false);
         assert_eq!(
             num,
             Some(Number::Approximate(
@@ -1094,22 +1071,18 @@
                 10000000000u64.into()
             ))
         );
-        let num = parse_num(&mut "10/2 !", true);
+        let num = parse_num(&mut "10/2 !", false, true);
         assert_eq!(num, Some(Number::Exact(10.into())));
-        let num = parse_num(&mut "10/2!", false);
+        let num = parse_num(&mut "10/2!", false, false);
         assert_eq!(num, Some(Number::Exact(2.into())));
->>>>>>> 2d3bc0cc
     }
     #[allow(clippy::uninlined_format_args)]
     #[test]
     fn test_biggest_num() {
         let num = parse_num(
             &mut format!("9e{}", INTEGER_CONSTRUCTION_LIMIT).as_str(),
-<<<<<<< HEAD
             true,
-=======
             false,
->>>>>>> 2d3bc0cc
         );
         assert!(matches!(num, Some(Number::Approximate(_, _))));
         let num = parse_num(
